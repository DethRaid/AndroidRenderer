cmake_minimum_required(VERSION 3.22.1)

set(CMAKE_CXX_STANDARD 20)
set(CMAKE_CXX_STANDARD_REQUIRED ON)

project(sah_renderer)

# Oh whoops the internet died
execute_process(
        COMMAND ping www.google.com -n 2
        ERROR_QUIET
        RESULT_VARIABLE NO_CONNECTION
)

if(NOT NO_CONNECTION EQUAL 0)
        set(FETCHCONTENT_FULLY_DISCONNECTED ON)
        message(WARNING "FetchContent offline mode: requires an already populated _deps")
else()
        set(FETCHCONTENT_FULLY_DISCONNECTED OFF)
endif()

# Address sanitizer please save me
# set(CMAKE_CXX_FLAGS_DEBUG "${CMAKE_CXX_FLAGS_DEBUG} /fsanitize=address")
# set(CMAKE_LINKER_FLAGS_DEBUG "${CMAKE_LINKER_FLAGS_DEBUG} /fsanitize=address")

# Include the shared renderer

include(${CMAKE_CURRENT_LIST_DIR}/../RenderCore/SahCore.cmake)

# Win32 dependencies

include(${CMAKE_CURRENT_LIST_DIR}/extern/extern.cmake)

# This thing

set(CMAKE_MODULE_PATH "${CMAKE_CURRENT_LIST_DIR}/../cmake;")

set(SHADER_DIR ${CMAKE_CURRENT_LIST_DIR}/../RenderCore/shaders)

file(GLOB_RECURSE SHADERS CONFIGURE_DEPENDS
        ${SHADER_DIR}/*.vert
        ${SHADER_DIR}/*.geom
        ${SHADER_DIR}/*.frag
        ${SHADER_DIR}/*.comp
        )

file(GLOB_RECURSE SOURCES CONFIGURE_DEPENDS 
    ${CMAKE_CURRENT_LIST_DIR}/src/*.cpp 
    ${CMAKE_CURRENT_LIST_DIR}/src/*.hpp
    )

add_executable(SahWindows ${SOURCES})

set(SHADER_INCLUDE_DIR ${CMAKE_CURRENT_LIST_DIR}/../RenderCore)

set(EXTERN_DIR ${SHADER_INCLUDE_DIR}/extern)

<<<<<<< HEAD
target_glsl_shaders(SahWindows
        PRIVATE ${SHADERS}
        COMPILE_OPTIONS --target-env vulkan1.3 -V -g -o -Od -I${SHADER_INCLUDE_DIR} -I${SHADER_DIR} -I${EXTERN_DIR})
=======
add_custom_target(compile_shaders
    python ${SAH_TOOLS_DIR}/compile_shaders.py ${SHADER_DIR} ${CMAKE_BINARY_DIR}/shaders
)
add_dependencies(SahWindows compile_shaders)
>>>>>>> dc7e6155

target_link_libraries(SahWindows PUBLIC
        SahCore
        )
    
#######################
# Generate VS filters #
#######################
foreach(source IN LISTS SOURCES)
    get_filename_component(source_path "${source}" PATH)
    string(REPLACE "${CMAKE_CURRENT_LIST_DIR}/" "" source_path_relative "${source_path}")
    string(REPLACE "/" "\\" source_path_msvc "${source_path_relative}")
    source_group("${source_path_msvc}" FILES "${source}")
endforeach()
<|MERGE_RESOLUTION|>--- conflicted
+++ resolved
@@ -55,16 +55,10 @@
 
 set(EXTERN_DIR ${SHADER_INCLUDE_DIR}/extern)
 
-<<<<<<< HEAD
-target_glsl_shaders(SahWindows
-        PRIVATE ${SHADERS}
-        COMPILE_OPTIONS --target-env vulkan1.3 -V -g -o -Od -I${SHADER_INCLUDE_DIR} -I${SHADER_DIR} -I${EXTERN_DIR})
-=======
 add_custom_target(compile_shaders
     python ${SAH_TOOLS_DIR}/compile_shaders.py ${SHADER_DIR} ${CMAKE_BINARY_DIR}/shaders
 )
 add_dependencies(SahWindows compile_shaders)
->>>>>>> dc7e6155
 
 target_link_libraries(SahWindows PUBLIC
         SahCore
