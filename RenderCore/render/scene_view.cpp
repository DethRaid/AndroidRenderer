#include "scene_view.hpp"

#include <glm/ext/matrix_clip_space.hpp>
#include <glm/ext/matrix_transform.hpp>
#include <glm/gtc/reciprocal.hpp>

#include "render/backend/resource_allocator.hpp"
#include "render/backend/render_backend.hpp"
#include "shared/view_data.hpp"

glm::mat4 infinitePerspectiveFovReverseZ_ZO(const float fov, const float width, const float height, const float z_near) {
    const auto ep = glm::epsilon<float>();
    const auto h = glm::cot(0.5f * fov);
    const auto w = h * height / width;
    auto result = glm::zero<glm::mat4>();
    result[0][0] = -w;
    result[1][1] = h;
    result[2][2] = 0.0f;
    result[2][3] = 1.0f;
    result[3][2] = z_near;
    return result;
}

<<<<<<< HEAD
SceneTransform::SceneTransform(RenderBackend& backend_in) : backend{ &backend_in } {
    auto& allocator = backend->get_global_allocator();
=======
SceneTransform::SceneTransform() {
    auto& backend = RenderBackend::get();
    auto& allocator = backend.get_global_allocator();
>>>>>>> dc7e6155
    buffer = allocator.create_buffer("Scene View Buffer", sizeof(ViewDataGPU), BufferUsage::UniformBuffer);
}

void SceneTransform::set_render_resolution(const glm::uvec2 render_resolution) {
    gpu_data.render_resolution.x = static_cast<float>(render_resolution.x);
    gpu_data.render_resolution.y = static_cast<float>(render_resolution.y);
    is_dirty = true;
}

void SceneTransform::translate(const glm::vec3 localspace_movement) {
    const auto worldspace_movement = gpu_data.inverse_view * glm::vec4{ localspace_movement, 0.f };
    position += glm::vec3{ worldspace_movement };

    refresh_view_matrices();
}

void SceneTransform::rotate(const float delta_pitch, const float delta_yaw) {
    pitch += delta_pitch;
    yaw += delta_yaw;

    refresh_view_matrices();
}

void SceneTransform::set_position(const glm::vec3& position_in) {
    position = position_in;

    refresh_view_matrices();
}

glm::vec4 normalize_plane(const glm::vec4 p) { return p / length(glm::vec3{ p }); }

void SceneTransform::set_perspective_projection(const float fov_in, const float aspect_in, const float near_value_in) {
    fov = fov_in;
    aspect = aspect_in;
    near_value = near_value_in;

    gpu_data.projection = glm::tweakedInfinitePerspective(glm::radians(fov), aspect, near_value);
    // gpu_data.projection = infinitePerspectiveFovReverseZ_ZO(glm::radians(fov), aspect, 1.f, near_value);

#if defined(__ANDROID__)
    gpu_data.projection = glm::rotate(gpu_data.projection, glm::radians(270.f), glm::vec3{ 0, 0, 1 });
#endif

    gpu_data.inverse_projection = glm::inverse(gpu_data.projection);

    glm::mat4 projection_t = glm::transpose(gpu_data.projection);

    // Why do we do this? See https://www.gamedevs.org/uploads/fast-extraction-viewing-frustum-planes-from-world-view-projection-matrix.pdf
    glm::vec4 frustum_x = normalize_plane(projection_t[3] + projection_t[0]); // x + w < 0
    glm::vec4 frustum_y = normalize_plane(projection_t[3] + projection_t[1]); // y + w < 0

    if (fov > 0) {
        gpu_data.frustum[0] = frustum_x.x;
        gpu_data.frustum[1] = frustum_x.z;
        gpu_data.frustum[2] = frustum_y.y;
        gpu_data.frustum[3] = frustum_y.z;
    } else {
        gpu_data.frustum[0] = frustum_x.x;
        gpu_data.frustum[1] = frustum_x.w;
        gpu_data.frustum[2] = frustum_y.y;
        gpu_data.frustum[3] = frustum_y.w;
    }

    is_dirty = true;
}

BufferHandle SceneTransform::get_buffer() const {
    return buffer;
}

void SceneTransform::update_transforms(ResourceUploadQueue& upload_queue) {
    if (buffer && is_dirty) {
        upload_queue.upload_to_buffer(buffer, gpu_data);

        is_dirty = false;
    }
}

void SceneTransform::set_aspect_ratio(const float aspect_in) {
    set_perspective_projection(fov, aspect_in, near_value);
}

float SceneTransform::get_near() const {
    return near_value;
}

float SceneTransform::get_fov() const {
    return fov;
}

float SceneTransform::get_aspect_ratio() const {
    return aspect;
}

const ViewDataGPU& SceneTransform::get_gpu_data() const {
    return gpu_data;
}

glm::vec3 SceneTransform::get_position() const {
    return position;
}

glm::vec3 SceneTransform::get_forward() const {
    return forward;
}

void SceneTransform::refresh_view_matrices() {
    forward = glm::vec3{cos(pitch) * sin(yaw), sin(pitch), cos(pitch) * cos(yaw)};
    const auto right = glm::vec3{ sin(yaw - 3.1415927 / 2.0), 0, cos(yaw - 3.14159 / 2.0) };
    const auto up = cross(right, forward);

    gpu_data.view = glm::lookAt(position, position + forward, up);
    gpu_data.inverse_view = glm::inverse(gpu_data.view);
    is_dirty = true;
}<|MERGE_RESOLUTION|>--- conflicted
+++ resolved
@@ -21,14 +21,9 @@
     return result;
 }
 
-<<<<<<< HEAD
-SceneTransform::SceneTransform(RenderBackend& backend_in) : backend{ &backend_in } {
-    auto& allocator = backend->get_global_allocator();
-=======
 SceneTransform::SceneTransform() {
     auto& backend = RenderBackend::get();
     auto& allocator = backend.get_global_allocator();
->>>>>>> dc7e6155
     buffer = allocator.create_buffer("Scene View Buffer", sizeof(ViewDataGPU), BufferUsage::UniformBuffer);
 }
 
