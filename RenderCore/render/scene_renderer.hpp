#pragma once

<<<<<<< HEAD
=======
#include <imgui.h>

>>>>>>> dc7e6155
#include "render/bloomer.hpp"
#include "render/backend/render_backend.hpp"
#include "render/scene_view.hpp"
#include "render/material_storage.hpp"
#include "render/texture_loader.hpp"
#include "mesh_storage.hpp"
#include "mip_chain_generator.hpp"
<<<<<<< HEAD
#include "phase/depth_culling_phase.hpp"
=======
#include "procedural_sky.hpp"
#include "phase/ambient_occlusion_phase.hpp"
#include "phase/depth_culling_phase.hpp"
#include "phase/sampling_rate_calculator.hpp"
>>>>>>> dc7e6155
#include "render/phase/ui_phase.hpp"
#include "render/phase/lighting_phase.hpp"
#include "render/sdf/lpv_gv_voxelizer.hpp"
#include "sdf/voxel_cache.hpp"
#include "ui/debug_menu.hpp"
#include "visualizers/visualizer_type.hpp"
#include "visualizers/voxel_visualizer.hpp"

class GltfModel;

/**
 * Renders the scene
 */
class SceneRenderer {
public:
    explicit SceneRenderer();

    /**
     * Sets the internal render resolution of the scene, recreating the internal render targets (and framebuffers)
     *
     * @param screen_resolution Resolution to render at
     */
    void set_render_resolution(const glm::uvec2& screen_resolution);

    void set_scene(RenderScene& scene_in);

    /**
     * Do the thing!
     */
    void render();

    SceneTransform& get_local_player();

    TextureLoader& get_texture_loader();

    MaterialStorage& get_material_storage();

    MeshStorage& get_mesh_storage();

    /**
     * Translates the player's location
     */
    void translate_player(const glm::vec3& movement);

    void rotate_player(float delta_pitch, float delta_yaw);

    void set_imgui_commands(ImDrawData* im_draw_data);

    void set_active_visualizer(RenderVisualization visualizer);

private:
    SceneTransform player_view;

    TextureLoader texture_loader;

    MaterialStorage material_storage;

    MeshStorage meshes;

    MipChainGenerator mip_chain_generator;

    Bloomer bloomer;

    RenderScene* scene = nullptr;

    glm::uvec2 scene_render_resolution = glm::uvec2{};

    std::unique_ptr<LightPropagationVolume> lpv;
<<<<<<< HEAD
        
    TextureHandle shadowmap_handle = TextureHandle::None;
=======
>>>>>>> dc7e6155

    TextureHandle gbuffer_color_handle = nullptr;

    TextureHandle gbuffer_normals_handle = nullptr;

    TextureHandle gbuffer_data_handle = nullptr;

<<<<<<< HEAD
    TextureHandle gbuffer_emission_handle = TextureHandle::None;
=======
    TextureHandle gbuffer_emission_handle = nullptr;

    TextureHandle ao_handle = nullptr;
>>>>>>> dc7e6155

    // This should be something like an extracted texture?
    TextureHandle depth_buffer_mip_chain = nullptr;
    TextureUsageToken last_frame_depth_usage = {};
    
    TextureHandle normal_target_mip_chain = nullptr;
    TextureUsageToken last_frame_normal_usage = {};

    TextureHandle lit_scene_handle = nullptr;

    std::vector<TextureHandle> swapchain_images;

    SceneDrawer sun_shadow_drawer;

<<<<<<< HEAD
=======
    ProceduralSky sky;

>>>>>>> dc7e6155
    DepthCullingPhase depth_culling_phase;

    SceneDrawer depth_prepass_drawer;

    SceneDrawer gbuffer_drawer;

    AmbientOcclusionPhase ao_phase;
    
    LightingPhase lighting_pass;

    std::unique_ptr<VRSAA> vrsaa;

    UiPhase ui_phase;

    RenderVisualization active_visualization = RenderVisualization::None;

    VoxelVisualizer voxel_visualizer;
    
    void create_scene_render_targets();

    void draw_debug_visualizers(RenderGraph& render_graph);
};<|MERGE_RESOLUTION|>--- conflicted
+++ resolved
@@ -1,10 +1,7 @@
 #pragma once
 
-<<<<<<< HEAD
-=======
 #include <imgui.h>
 
->>>>>>> dc7e6155
 #include "render/bloomer.hpp"
 #include "render/backend/render_backend.hpp"
 #include "render/scene_view.hpp"
@@ -12,14 +9,10 @@
 #include "render/texture_loader.hpp"
 #include "mesh_storage.hpp"
 #include "mip_chain_generator.hpp"
-<<<<<<< HEAD
-#include "phase/depth_culling_phase.hpp"
-=======
 #include "procedural_sky.hpp"
 #include "phase/ambient_occlusion_phase.hpp"
 #include "phase/depth_culling_phase.hpp"
 #include "phase/sampling_rate_calculator.hpp"
->>>>>>> dc7e6155
 #include "render/phase/ui_phase.hpp"
 #include "render/phase/lighting_phase.hpp"
 #include "render/sdf/lpv_gv_voxelizer.hpp"
@@ -88,11 +81,6 @@
     glm::uvec2 scene_render_resolution = glm::uvec2{};
 
     std::unique_ptr<LightPropagationVolume> lpv;
-<<<<<<< HEAD
-        
-    TextureHandle shadowmap_handle = TextureHandle::None;
-=======
->>>>>>> dc7e6155
 
     TextureHandle gbuffer_color_handle = nullptr;
 
@@ -100,13 +88,9 @@
 
     TextureHandle gbuffer_data_handle = nullptr;
 
-<<<<<<< HEAD
-    TextureHandle gbuffer_emission_handle = TextureHandle::None;
-=======
     TextureHandle gbuffer_emission_handle = nullptr;
 
     TextureHandle ao_handle = nullptr;
->>>>>>> dc7e6155
 
     // This should be something like an extracted texture?
     TextureHandle depth_buffer_mip_chain = nullptr;
@@ -121,11 +105,8 @@
 
     SceneDrawer sun_shadow_drawer;
 
-<<<<<<< HEAD
-=======
     ProceduralSky sky;
 
->>>>>>> dc7e6155
     DepthCullingPhase depth_culling_phase;
 
     SceneDrawer depth_prepass_drawer;
