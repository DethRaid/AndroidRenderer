--- conflicted
+++ resolved
@@ -22,11 +22,7 @@
 
 layout(push_constant) uniform Constants {
     PrimitiveDataBuffer primitive_data_buffer;
-<<<<<<< HEAD
-    PrimitiveIdBuffer primitive_id_buffer;
-=======
     uvec2 primitive_id_buffer;
->>>>>>> dc7e6155
 };
 
 layout(location = 0) in vec3 position_in;
@@ -43,11 +39,7 @@
 layout(location = 4) flat out uint primitive_id;
 
 void main() {
-<<<<<<< HEAD
-    primitive_id = primitive_id_buffer.primitive_ids[gl_DrawID];
-=======
     primitive_id = primitive_id_in;
->>>>>>> dc7e6155
     PrimitiveDataGPU data = primitive_data_buffer.primitive_datas[primitive_id];
 
     gl_Position = camera_data.projection * camera_data.view * data.model * vec4(position_in, 1.f);
